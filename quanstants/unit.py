--- conflicted
+++ resolved
@@ -195,21 +195,14 @@
     def __str__(self):
         return f"Unit({self.symbol})"
 
-<<<<<<< HEAD
-    # Units must always come at the end of expressions, so do not define Unit * num or Unit / num
-    def __mul__(self, other):
-        if isinstance(other, UnitlessUnit):
-            return self
-=======
     # Units must always come at the end of expressions,
     # so do not define Unit * num or Unit / num
     def __mul__(self, other, concatenate_symbols: bool = False):
-        if isinstance(other, Unitless):
+        if isinstance(other, UnitlessUnit):
             if concatenate_symbols and not other._drop_on_concat:
                 return CompoundUnit(components=None, units=(self, other), concatenate_symbols=True)
             else:
                 return self
->>>>>>> 9aa1c630
         elif isinstance(other, Unit):
             if concatenate_symbols:
                 return CompoundUnit(components=None, units=(self, other), concatenate_symbols=True)
@@ -449,18 +442,12 @@
         )
         self._drop_on_concat = drop_on_concat
 
-<<<<<<< HEAD
     # Make sure that UnitlessUnit * Unit and UnitlessUnit / Unit return just the other Unit
-    def __mul__(self, other):
-        if isinstance(other, (Unit, Quantity)):
-=======
-    # Make sure that Unitless * Unit and Unitless / Unit return just the other Unit
     # The exception being if concatenation is requested
     def __mul__(self, other, concatenate_symbols: bool = False):
         if concatenate_symbols and not self._drop_on_concat:
             return super().__mul__(other, concatenate_symbols=concatenate_symbols)
         elif isinstance(other, (Unit, Quantity)):
->>>>>>> 9aa1c630
             return other
         else:
             return super().__mul__(other)
@@ -483,12 +470,7 @@
         else:
             return super().__rtruediv__(other)
 
-<<<<<<< HEAD
-    # UnitlessUnits are numerically equal to 1, so if raised to the power of something else,
-    # just return self
-=======
-    # Unitless is numerically equal to 1, so raising to a power has no effect
->>>>>>> 9aa1c630
+    # UnitlessUnits are numerically equal to 1, so raising to a power has no effect
     def __pow__(self, other):
         return self
 
@@ -601,18 +583,10 @@
             # Put each unit's symbol in parentheses if they contain a slash
             symbols = []
             for unit in units:
-<<<<<<< HEAD
-                if not isinstance(unit, UnitlessUnit):
-                    if "/" in unit.symbol:
-                        symbols.append("(" + unit.symbol + ")")
-                    else:
-                        symbols.append(unit.symbol)
-=======
                 if "/" in unit.symbol:
                     symbols.append("(" + unit.symbol + ")")
                 else:
                     symbols.append(unit.symbol)
->>>>>>> 9aa1c630
             symbol = " ".join(symbols)
             
         dimensional_exponents = generate_dimensional_exponents(components)
@@ -690,13 +664,8 @@
         while first is None:
             if i > i_max:
                 # All components are unitless so overall unit is unitless
-<<<<<<< HEAD
-                return unitless
+                return 1 * unitless
             if isinstance(cancelled.components[i].unit, UnitlessUnit):
-=======
-                return 1 * unitless
-            if isinstance(cancelled.components[i].unit, Unitless):
->>>>>>> 9aa1c630
                 i += 1
             else:
                 first = cancelled.components[i]
@@ -727,19 +696,13 @@
             if not component_matched:
                 result *= component.unit ** component.exponent
         # Drop any unitless units (not dimensionless ones)
-<<<<<<< HEAD
-        result = result.number * CompoundUnit(tuple(
-                factor for factor in result.unit.components if not isinstance(factor.unit, UnitlessUnit)
-            ))
-=======
         new_components = tuple(
-            factor for factor in result.unit.components if not isinstance(factor.unit, Unitless)
+            factor for factor in result.unit.components if not isinstance(factor.unit, UnitlessUnit)
         )
         if len(new_components) == 0:
             result = result.number * unitless
         else:
             result = result.number * CompoundUnit(new_components)
->>>>>>> 9aa1c630
         # Finally cancel again
         return result.cancel()
 
